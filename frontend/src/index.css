--- conflicted
+++ resolved
@@ -1,12 +1,5 @@
 @import "tailwindcss";
 
-<<<<<<< HEAD
-/* Import custom styles */
-@import "./styles/base.css";
-@import "./styles/components/buttons.css";
-
-/* Additional custom components can be added here */
-=======
 /* Estilos personalizados para la aplicación */
 @theme {
   --font-display: "Inter", "sans-serif";
@@ -90,5 +83,4 @@
   .btn-ai {
     background: var(--color-gradient-ai);
   }
-}
->>>>>>> 7df97c3f
+}