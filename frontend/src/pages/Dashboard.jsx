// src/pages/Dashboard.jsx
// Dashboard component displaying user information and babies list
import React, { useState, useEffect } from "react";
import { Link } from "react-router-dom";
import { useCurrentUser } from "../hooks/useCurrentUser";
import { getBabies } from "../services/babyApi";
import PrimaryButton from "../components/PrimaryButton";

const Dashboard = () => {
  const { user, userId, email, name } = useCurrentUser();
  const [babies, setBabies] = useState([]);
  const [loading, setLoading] = useState(true);
  const [error, setError] = useState("");

  // Debug useEffect - añadido para troubleshooting
  useEffect(() => {
    console.log('🔍 Dashboard Debug:');
    console.log('🔍 User:', user);
    console.log('🔍 UserId:', userId);
    console.log('🔍 IsAuthenticated:', user ? 'Yes' : 'No');
    console.log('🔍 User token:', user?.id_token ? 'Present' : 'Missing');
    console.log('🔍 localStorage keys:', Object.keys(localStorage));
  }, [user, userId]);

  // Fetch user's babies on component mount
  useEffect(() => {
    const fetchBabies = async () => {
      try {
        setLoading(true);
        const babiesData = await getBabies();
        console.log("Babies data received:", babiesData);

        // Ensure babiesData is always an array
        const babiesArray = Array.isArray(babiesData) ? babiesData :
          (babiesData?.data && Array.isArray(babiesData.data)) ? babiesData.data : [];

        setBabies(babiesArray);
      } catch (err) {
        console.error("Error fetching babies:", err);
        if (err.message === "Network Error" || err.code === "ERR_NETWORK") {
          setError("Could not connect to the server. Please check your connection.");
        } else {
          setError("Failed to load babies. Please try again.");
        }
        setBabies([]); // Set empty array on error
      } finally {
        setLoading(false);
      }
    };

    if (userId) {
      fetchBabies();
    }
  }, [userId]);

  // The ProtectedRoute component handles authentication redirect
  // So we can assume user is authenticated here

  return (
    <div className="min-h-screen bg-gradient-to-br from-blue-50 via-white to-purple-50 p-6">
      <div className="max-w-5xl mx-auto">

        <div className="mb-8">
          <h1 className="text-3xl font-bold bg-gradient-to-r from-blue-600 to-purple-600 bg-clip-text text-transparent mb-4">
            My Dashboard
          </h1>
        </div>

        {/* Welcome message */}
        <div className="bg-gradient-to-r from-blue-500 to-purple-600 text-white rounded-3xl p-8 mb-8 shadow-lg">
          <h2 className="text-2xl font-semibold mb-3">
            Welcome back, {name || 'Parent'}!
          </h2>
          <p className="text-blue-100 text-lg">
            Track your baby's growth with confidence using WHO percentile standards.
            Every measurement tells a story of healthy development.
          </p>
        </div>

        {/* My Babies Section */}
        <div className="mb-8">
          <div className="flex justify-between items-center mb-6">
            <h2 className="text-3xl font-bold bg-gradient-to-r from-blue-600 to-purple-600 bg-clip-text text-transparent">
              My Babies
            </h2>
            <Link to="/add-baby">
<<<<<<< HEAD
              <PrimaryButton variant="add">
=======
              <PrimaryButton variant="add" className="flex items-center">
>>>>>>> 7df97c3f
                <span className="flex items-center">
                  Add New Baby
                </span>
              </PrimaryButton>
            </Link>
          </div>

          {loading ? (
            <div className="bg-surface p-6 rounded-2xl shadow-md text-center">
              <div className="animate-spin rounded-full h-8 w-8 border-b-2 border-primary mx-auto mb-4"></div>
              <p className="text-gray-600">Loading babies...</p>
            </div>
          ) : error ? (
            <div className="bg-red-50 border border-red-200 rounded-2xl p-6">
              <p className="text-red-600">{error}</p>
            </div>
          ) : babies.length === 0 ? (
            <div className="bg-gradient-to-br from-purple-50 to-pink-50 p-8 rounded-3xl shadow-md text-center border border-purple-100">
              <div className="w-16 h-16 bg-gradient-to-r from-purple-400 to-pink-400 rounded-full flex items-center justify-center mx-auto mb-4">
                <svg className="w-8 h-8 text-white" fill="currentColor" viewBox="0 0 20 20">
                  <path fillRule="evenodd" d="M10 9a3 3 0 100-6 3 3 0 000 6zm-7 9a7 7 0 1114 0H3z" clipRule="evenodd" />
                </svg>
              </div>
              <h3 className="text-xl font-bold text-gray-800 mb-3">Start Your Journey</h3>
              <p className="text-gray-600 mb-6">
                Add your first baby to begin tracking their growth and development with WHO-standard percentiles.
              </p>
              <Link to="/add-baby">
                <PrimaryButton variant="add">Add Your First Baby</PrimaryButton>
              </Link>
            </div>
          ) : (
            <div className="flex flex-wrap gap-6 justify-start">
              {babies.map((baby) => (
                <div key={baby.babyId} className="bg-white p-6 rounded-3xl shadow-lg hover:shadow-xl transition-all duration-300 border border-blue-100 hover:border-purple-200 min-w-[320px] max-w-[380px] flex-grow">
                  <div className="flex items-center mb-5">
                    <div className="w-14 h-14 bg-gradient-to-r from-blue-400 to-purple-400 rounded-full flex items-center justify-center mr-4 shadow-md">
                      <svg className="w-7 h-7 text-white" fill="currentColor" viewBox="0 0 20 20">
                        <path fillRule="evenodd" d="M10 9a3 3 0 100-6 3 3 0 000 6zm-7 9a7 7 0 1114 0H3z" clipRule="evenodd" />
                      </svg>
                    </div>
                    <div className="flex-1">
                      <h3 className="text-xl font-bold text-gray-800 mb-1">{baby.name}</h3>
                      <p className="text-sm text-gray-500 font-medium">
                        {Math.floor((new Date() - new Date(baby.dateOfBirth)) / (1000 * 60 * 60 * 24 * 30.44))} months old
                      </p>
                    </div>
                  </div>

                  <div className="bg-gradient-to-r from-blue-50 to-purple-50 rounded-2xl p-4 mb-5">
                    <div className="grid grid-cols-2 gap-3 text-sm">
                      <div>
                        <span className="text-gray-600 block">Birthday</span>
                        <span className="font-semibold text-gray-800">{new Date(baby.dateOfBirth).toLocaleDateString()}</span>
                      </div>
                      <div>
                        <span className="text-gray-600 block">Gender</span>
                        <span className="font-semibold text-gray-800">{baby.gender}</span>
                      </div>
                      {baby.premature && (
                        <div className="col-span-2">
                          <span className="text-gray-600 block">Gestational Age</span>
                          <span className="font-semibold text-orange-600">{baby.gestationalWeek} weeks</span>
                        </div>
                      )}
                    </div>
                  </div>

                  <div className="flex gap-3">
                    <Link to={`/baby/${baby.babyId}`} className="flex-1">
                      <PrimaryButton variant="primary" className="w-full text-sm">
                        View Profile
                      </PrimaryButton>
                    </Link>
                    <Link to={`/add-growth-data/${baby.babyId}`} className="flex-1">
                      <PrimaryButton variant="add" className="w-full text-sm">
                        Add Data
                      </PrimaryButton>
                    </Link>
                  </div>
                </div>
              ))}
            </div>
          )}
        </div>

        <div className="grid gap-6 md:grid-cols-2 lg:grid-cols-3">
          {/* Quick Actions */}
          <div className="bg-white p-6 rounded-3xl shadow-lg border border-green-100">
            <h2 className="text-xl font-bold mb-4 text-gray-800">
              Quick Actions
            </h2>
            <div className="space-y-4">
              <Link to="/add-baby">
                <PrimaryButton variant="add" className="w-full">
                  Add New Baby
                </PrimaryButton>
              </Link>
              <Link to="/percentiles">
                <PrimaryButton variant="primary" className="w-full">
                  View Percentiles
                </PrimaryButton>
              </Link>
              <Link to="/ai-chat">
                <PrimaryButton variant="ai" className="w-full">
                  AI Assistant
                </PrimaryButton>
              </Link>
            </div>
          </div>

          {/* Account Info */}
          <div className="bg-white p-6 rounded-3xl shadow-lg border border-blue-100">
            <h2 className="text-xl font-bold mb-4 text-gray-800">
              Account Info
            </h2>
            <div className="space-y-3">
              <div className="flex justify-between items-center">
                <span className="text-gray-600">Name:</span>
                <span className="font-medium text-gray-800">{name || 'Not set'}</span>
              </div>
              <div className="flex justify-between items-center">
                <span className="text-gray-600">Email:</span>
                <span className="font-medium text-gray-800 text-sm">{email || 'Not provided'}</span>
              </div>
              <div className="flex justify-between items-center">
                <span className="text-gray-600">Verified:</span>
                <span className={`font-medium ${user?.profile?.email_verified ? 'text-green-600' : 'text-orange-600'}`}>
                  {user?.profile?.email_verified ? 'Yes' : 'No'}
                </span>
              </div>
              <div className="flex justify-between items-center">
                <span className="text-gray-600">Babies:</span>
                <span className="font-bold text-blue-600">{babies.length}</span>
              </div>
            </div>
          </div>

          {/* Growth Insights */}
          <div className="bg-white p-6 rounded-3xl shadow-lg border border-purple-100">
            <h2 className="text-xl font-bold mb-4 text-gray-800">
              Growth Insights
            </h2>
            <div className="space-y-4">
              <div className="bg-gradient-to-r from-blue-50 to-purple-50 p-4 rounded-xl">
                <h3 className="font-semibold text-gray-800 mb-2">WHO Standards</h3>
                <p className="text-sm text-gray-600">
                  All percentile calculations use official WHO growth standards for accurate tracking.
                </p>
              </div>
              <div className="bg-gradient-to-r from-green-50 to-emerald-50 p-4 rounded-xl">
                <h3 className="font-semibold text-gray-800 mb-2">AI Powered</h3>
                <p className="text-sm text-gray-600">
                  Get personalized insights and recommendations based on your baby's growth patterns.
                </p>
              </div>
            </div>
          </div>
        </div>

        {/* Help Section */}
        <div className="mt-8 bg-gradient-to-r from-amber-50 to-orange-50 rounded-3xl p-8 border border-amber-200">
          <div className="text-center">
            <h2 className="text-2xl font-bold text-gray-800 mb-4">
              Need Help Getting Started?
            </h2>
            <p className="text-gray-600 mb-6 max-w-2xl mx-auto">
              UpNest is designed to be intuitive for parents of all technical backgrounds.
              Add your baby's information and start tracking their growth with confidence.
            </p>
            <div className="flex flex-col sm:flex-row gap-4 justify-center">
              <Link to="/add-baby">
<<<<<<< HEAD
                <PrimaryButton variant="add">
=======
                <PrimaryButton variant="add" className="w-full sm:w-auto">
>>>>>>> 7df97c3f
                  Add Your First Baby
                </PrimaryButton>
              </Link>
              <Link to="/percentiles">
<<<<<<< HEAD
                <PrimaryButton variant="primary">
=======
                <PrimaryButton variant="primary" className="w-full sm:w-auto">
>>>>>>> 7df97c3f
                  Learn About Percentiles
                </PrimaryButton>
              </Link>
            </div>
          </div>
        </div>
      </div>
    </div>
  );
};

export default Dashboard;
<|MERGE_RESOLUTION|>--- conflicted
+++ resolved
@@ -1,289 +1,277 @@
-// src/pages/Dashboard.jsx
-// Dashboard component displaying user information and babies list
-import React, { useState, useEffect } from "react";
-import { Link } from "react-router-dom";
-import { useCurrentUser } from "../hooks/useCurrentUser";
-import { getBabies } from "../services/babyApi";
-import PrimaryButton from "../components/PrimaryButton";
-
-const Dashboard = () => {
-  const { user, userId, email, name } = useCurrentUser();
-  const [babies, setBabies] = useState([]);
-  const [loading, setLoading] = useState(true);
-  const [error, setError] = useState("");
-
-  // Debug useEffect - añadido para troubleshooting
-  useEffect(() => {
-    console.log('🔍 Dashboard Debug:');
-    console.log('🔍 User:', user);
-    console.log('🔍 UserId:', userId);
-    console.log('🔍 IsAuthenticated:', user ? 'Yes' : 'No');
-    console.log('🔍 User token:', user?.id_token ? 'Present' : 'Missing');
-    console.log('🔍 localStorage keys:', Object.keys(localStorage));
-  }, [user, userId]);
-
-  // Fetch user's babies on component mount
-  useEffect(() => {
-    const fetchBabies = async () => {
-      try {
-        setLoading(true);
-        const babiesData = await getBabies();
-        console.log("Babies data received:", babiesData);
-
-        // Ensure babiesData is always an array
-        const babiesArray = Array.isArray(babiesData) ? babiesData :
-          (babiesData?.data && Array.isArray(babiesData.data)) ? babiesData.data : [];
-
-        setBabies(babiesArray);
-      } catch (err) {
-        console.error("Error fetching babies:", err);
-        if (err.message === "Network Error" || err.code === "ERR_NETWORK") {
-          setError("Could not connect to the server. Please check your connection.");
-        } else {
-          setError("Failed to load babies. Please try again.");
-        }
-        setBabies([]); // Set empty array on error
-      } finally {
-        setLoading(false);
-      }
-    };
-
-    if (userId) {
-      fetchBabies();
-    }
-  }, [userId]);
-
-  // The ProtectedRoute component handles authentication redirect
-  // So we can assume user is authenticated here
-
-  return (
-    <div className="min-h-screen bg-gradient-to-br from-blue-50 via-white to-purple-50 p-6">
-      <div className="max-w-5xl mx-auto">
-
-        <div className="mb-8">
-          <h1 className="text-3xl font-bold bg-gradient-to-r from-blue-600 to-purple-600 bg-clip-text text-transparent mb-4">
-            My Dashboard
-          </h1>
-        </div>
-
-        {/* Welcome message */}
-        <div className="bg-gradient-to-r from-blue-500 to-purple-600 text-white rounded-3xl p-8 mb-8 shadow-lg">
-          <h2 className="text-2xl font-semibold mb-3">
-            Welcome back, {name || 'Parent'}!
-          </h2>
-          <p className="text-blue-100 text-lg">
-            Track your baby's growth with confidence using WHO percentile standards.
-            Every measurement tells a story of healthy development.
-          </p>
-        </div>
-
-        {/* My Babies Section */}
-        <div className="mb-8">
-          <div className="flex justify-between items-center mb-6">
-            <h2 className="text-3xl font-bold bg-gradient-to-r from-blue-600 to-purple-600 bg-clip-text text-transparent">
-              My Babies
-            </h2>
-            <Link to="/add-baby">
-<<<<<<< HEAD
-              <PrimaryButton variant="add">
-=======
-              <PrimaryButton variant="add" className="flex items-center">
->>>>>>> 7df97c3f
-                <span className="flex items-center">
-                  Add New Baby
-                </span>
-              </PrimaryButton>
-            </Link>
-          </div>
-
-          {loading ? (
-            <div className="bg-surface p-6 rounded-2xl shadow-md text-center">
-              <div className="animate-spin rounded-full h-8 w-8 border-b-2 border-primary mx-auto mb-4"></div>
-              <p className="text-gray-600">Loading babies...</p>
-            </div>
-          ) : error ? (
-            <div className="bg-red-50 border border-red-200 rounded-2xl p-6">
-              <p className="text-red-600">{error}</p>
-            </div>
-          ) : babies.length === 0 ? (
-            <div className="bg-gradient-to-br from-purple-50 to-pink-50 p-8 rounded-3xl shadow-md text-center border border-purple-100">
-              <div className="w-16 h-16 bg-gradient-to-r from-purple-400 to-pink-400 rounded-full flex items-center justify-center mx-auto mb-4">
-                <svg className="w-8 h-8 text-white" fill="currentColor" viewBox="0 0 20 20">
-                  <path fillRule="evenodd" d="M10 9a3 3 0 100-6 3 3 0 000 6zm-7 9a7 7 0 1114 0H3z" clipRule="evenodd" />
-                </svg>
-              </div>
-              <h3 className="text-xl font-bold text-gray-800 mb-3">Start Your Journey</h3>
-              <p className="text-gray-600 mb-6">
-                Add your first baby to begin tracking their growth and development with WHO-standard percentiles.
-              </p>
-              <Link to="/add-baby">
-                <PrimaryButton variant="add">Add Your First Baby</PrimaryButton>
-              </Link>
-            </div>
-          ) : (
-            <div className="flex flex-wrap gap-6 justify-start">
-              {babies.map((baby) => (
-                <div key={baby.babyId} className="bg-white p-6 rounded-3xl shadow-lg hover:shadow-xl transition-all duration-300 border border-blue-100 hover:border-purple-200 min-w-[320px] max-w-[380px] flex-grow">
-                  <div className="flex items-center mb-5">
-                    <div className="w-14 h-14 bg-gradient-to-r from-blue-400 to-purple-400 rounded-full flex items-center justify-center mr-4 shadow-md">
-                      <svg className="w-7 h-7 text-white" fill="currentColor" viewBox="0 0 20 20">
-                        <path fillRule="evenodd" d="M10 9a3 3 0 100-6 3 3 0 000 6zm-7 9a7 7 0 1114 0H3z" clipRule="evenodd" />
-                      </svg>
-                    </div>
-                    <div className="flex-1">
-                      <h3 className="text-xl font-bold text-gray-800 mb-1">{baby.name}</h3>
-                      <p className="text-sm text-gray-500 font-medium">
-                        {Math.floor((new Date() - new Date(baby.dateOfBirth)) / (1000 * 60 * 60 * 24 * 30.44))} months old
-                      </p>
-                    </div>
-                  </div>
-
-                  <div className="bg-gradient-to-r from-blue-50 to-purple-50 rounded-2xl p-4 mb-5">
-                    <div className="grid grid-cols-2 gap-3 text-sm">
-                      <div>
-                        <span className="text-gray-600 block">Birthday</span>
-                        <span className="font-semibold text-gray-800">{new Date(baby.dateOfBirth).toLocaleDateString()}</span>
-                      </div>
-                      <div>
-                        <span className="text-gray-600 block">Gender</span>
-                        <span className="font-semibold text-gray-800">{baby.gender}</span>
-                      </div>
-                      {baby.premature && (
-                        <div className="col-span-2">
-                          <span className="text-gray-600 block">Gestational Age</span>
-                          <span className="font-semibold text-orange-600">{baby.gestationalWeek} weeks</span>
-                        </div>
-                      )}
-                    </div>
-                  </div>
-
-                  <div className="flex gap-3">
-                    <Link to={`/baby/${baby.babyId}`} className="flex-1">
-                      <PrimaryButton variant="primary" className="w-full text-sm">
-                        View Profile
-                      </PrimaryButton>
-                    </Link>
-                    <Link to={`/add-growth-data/${baby.babyId}`} className="flex-1">
-                      <PrimaryButton variant="add" className="w-full text-sm">
-                        Add Data
-                      </PrimaryButton>
-                    </Link>
-                  </div>
-                </div>
-              ))}
-            </div>
-          )}
-        </div>
-
-        <div className="grid gap-6 md:grid-cols-2 lg:grid-cols-3">
-          {/* Quick Actions */}
-          <div className="bg-white p-6 rounded-3xl shadow-lg border border-green-100">
-            <h2 className="text-xl font-bold mb-4 text-gray-800">
-              Quick Actions
-            </h2>
-            <div className="space-y-4">
-              <Link to="/add-baby">
-                <PrimaryButton variant="add" className="w-full">
-                  Add New Baby
-                </PrimaryButton>
-              </Link>
-              <Link to="/percentiles">
-                <PrimaryButton variant="primary" className="w-full">
-                  View Percentiles
-                </PrimaryButton>
-              </Link>
-              <Link to="/ai-chat">
-                <PrimaryButton variant="ai" className="w-full">
-                  AI Assistant
-                </PrimaryButton>
-              </Link>
-            </div>
-          </div>
-
-          {/* Account Info */}
-          <div className="bg-white p-6 rounded-3xl shadow-lg border border-blue-100">
-            <h2 className="text-xl font-bold mb-4 text-gray-800">
-              Account Info
-            </h2>
-            <div className="space-y-3">
-              <div className="flex justify-between items-center">
-                <span className="text-gray-600">Name:</span>
-                <span className="font-medium text-gray-800">{name || 'Not set'}</span>
-              </div>
-              <div className="flex justify-between items-center">
-                <span className="text-gray-600">Email:</span>
-                <span className="font-medium text-gray-800 text-sm">{email || 'Not provided'}</span>
-              </div>
-              <div className="flex justify-between items-center">
-                <span className="text-gray-600">Verified:</span>
-                <span className={`font-medium ${user?.profile?.email_verified ? 'text-green-600' : 'text-orange-600'}`}>
-                  {user?.profile?.email_verified ? 'Yes' : 'No'}
-                </span>
-              </div>
-              <div className="flex justify-between items-center">
-                <span className="text-gray-600">Babies:</span>
-                <span className="font-bold text-blue-600">{babies.length}</span>
-              </div>
-            </div>
-          </div>
-
-          {/* Growth Insights */}
-          <div className="bg-white p-6 rounded-3xl shadow-lg border border-purple-100">
-            <h2 className="text-xl font-bold mb-4 text-gray-800">
-              Growth Insights
-            </h2>
-            <div className="space-y-4">
-              <div className="bg-gradient-to-r from-blue-50 to-purple-50 p-4 rounded-xl">
-                <h3 className="font-semibold text-gray-800 mb-2">WHO Standards</h3>
-                <p className="text-sm text-gray-600">
-                  All percentile calculations use official WHO growth standards for accurate tracking.
-                </p>
-              </div>
-              <div className="bg-gradient-to-r from-green-50 to-emerald-50 p-4 rounded-xl">
-                <h3 className="font-semibold text-gray-800 mb-2">AI Powered</h3>
-                <p className="text-sm text-gray-600">
-                  Get personalized insights and recommendations based on your baby's growth patterns.
-                </p>
-              </div>
-            </div>
-          </div>
-        </div>
-
-        {/* Help Section */}
-        <div className="mt-8 bg-gradient-to-r from-amber-50 to-orange-50 rounded-3xl p-8 border border-amber-200">
-          <div className="text-center">
-            <h2 className="text-2xl font-bold text-gray-800 mb-4">
-              Need Help Getting Started?
-            </h2>
-            <p className="text-gray-600 mb-6 max-w-2xl mx-auto">
-              UpNest is designed to be intuitive for parents of all technical backgrounds.
-              Add your baby's information and start tracking their growth with confidence.
-            </p>
-            <div className="flex flex-col sm:flex-row gap-4 justify-center">
-              <Link to="/add-baby">
-<<<<<<< HEAD
-                <PrimaryButton variant="add">
-=======
-                <PrimaryButton variant="add" className="w-full sm:w-auto">
->>>>>>> 7df97c3f
-                  Add Your First Baby
-                </PrimaryButton>
-              </Link>
-              <Link to="/percentiles">
-<<<<<<< HEAD
-                <PrimaryButton variant="primary">
-=======
-                <PrimaryButton variant="primary" className="w-full sm:w-auto">
->>>>>>> 7df97c3f
-                  Learn About Percentiles
-                </PrimaryButton>
-              </Link>
-            </div>
-          </div>
-        </div>
-      </div>
-    </div>
-  );
-};
-
-export default Dashboard;
+// src/pages/Dashboard.jsx
+// Dashboard component displaying user information and babies list
+import React, { useState, useEffect } from "react";
+import { Link } from "react-router-dom";
+import { useCurrentUser } from "../hooks/useCurrentUser";
+import { getBabies } from "../services/babyApi";
+import PrimaryButton from "../components/PrimaryButton";
+
+const Dashboard = () => {
+  const { user, userId, email, name } = useCurrentUser();
+  const [babies, setBabies] = useState([]);
+  const [loading, setLoading] = useState(true);
+  const [error, setError] = useState("");
+
+  // Debug useEffect - añadido para troubleshooting
+  useEffect(() => {
+    console.log('🔍 Dashboard Debug:');
+    console.log('🔍 User:', user);
+    console.log('🔍 UserId:', userId);
+    console.log('🔍 IsAuthenticated:', user ? 'Yes' : 'No');
+    console.log('🔍 User token:', user?.id_token ? 'Present' : 'Missing');
+    console.log('🔍 localStorage keys:', Object.keys(localStorage));
+  }, [user, userId]);
+
+  // Fetch user's babies on component mount
+  useEffect(() => {
+    const fetchBabies = async () => {
+      try {
+        setLoading(true);
+        const babiesData = await getBabies();
+        console.log("Babies data received:", babiesData);
+
+        // Ensure babiesData is always an array
+        const babiesArray = Array.isArray(babiesData) ? babiesData :
+          (babiesData?.data && Array.isArray(babiesData.data)) ? babiesData.data : [];
+
+        setBabies(babiesArray);
+      } catch (err) {
+        console.error("Error fetching babies:", err);
+        if (err.message === "Network Error" || err.code === "ERR_NETWORK") {
+          setError("Could not connect to the server. Please check your connection.");
+        } else {
+          setError("Failed to load babies. Please try again.");
+        }
+        setBabies([]); // Set empty array on error
+      } finally {
+        setLoading(false);
+      }
+    };
+
+    if (userId) {
+      fetchBabies();
+    }
+  }, [userId]);
+
+  // The ProtectedRoute component handles authentication redirect
+  // So we can assume user is authenticated here
+
+  return (
+    <div className="min-h-screen bg-gradient-to-br from-blue-50 via-white to-purple-50 p-6">
+      <div className="max-w-5xl mx-auto">
+
+        <div className="mb-8">
+          <h1 className="text-3xl font-bold bg-gradient-to-r from-blue-600 to-purple-600 bg-clip-text text-transparent mb-4">
+            My Dashboard
+          </h1>
+        </div>
+
+        {/* Welcome message */}
+        <div className="bg-gradient-to-r from-blue-500 to-purple-600 text-white rounded-3xl p-8 mb-8 shadow-lg">
+          <h2 className="text-2xl font-semibold mb-3">
+            Welcome back, {name || 'Parent'}!
+          </h2>
+          <p className="text-blue-100 text-lg">
+            Track your baby's growth with confidence using WHO percentile standards.
+            Every measurement tells a story of healthy development.
+          </p>
+        </div>
+
+        {/* My Babies Section */}
+        <div className="mb-8">
+          <div className="flex justify-between items-center mb-6">
+            <h2 className="text-3xl font-bold bg-gradient-to-r from-blue-600 to-purple-600 bg-clip-text text-transparent">
+              My Babies
+            </h2>
+            <Link to="/add-baby">
+              <PrimaryButton variant="add" className="flex items-center">
+                <span className="flex items-center">
+                  Add New Baby
+                </span>
+              </PrimaryButton>
+            </Link>
+          </div>
+
+          {loading ? (
+            <div className="bg-surface p-6 rounded-2xl shadow-md text-center">
+              <div className="animate-spin rounded-full h-8 w-8 border-b-2 border-primary mx-auto mb-4"></div>
+              <p className="text-gray-600">Loading babies...</p>
+            </div>
+          ) : error ? (
+            <div className="bg-red-50 border border-red-200 rounded-2xl p-6">
+              <p className="text-red-600">{error}</p>
+            </div>
+          ) : babies.length === 0 ? (
+            <div className="bg-gradient-to-br from-purple-50 to-pink-50 p-8 rounded-3xl shadow-md text-center border border-purple-100">
+              <div className="w-16 h-16 bg-gradient-to-r from-purple-400 to-pink-400 rounded-full flex items-center justify-center mx-auto mb-4">
+                <svg className="w-8 h-8 text-white" fill="currentColor" viewBox="0 0 20 20">
+                  <path fillRule="evenodd" d="M10 9a3 3 0 100-6 3 3 0 000 6zm-7 9a7 7 0 1114 0H3z" clipRule="evenodd" />
+                </svg>
+              </div>
+              <h3 className="text-xl font-bold text-gray-800 mb-3">Start Your Journey</h3>
+              <p className="text-gray-600 mb-6">
+                Add your first baby to begin tracking their growth and development with WHO-standard percentiles.
+              </p>
+              <Link to="/add-baby">
+                <PrimaryButton variant="add">Add Your First Baby</PrimaryButton>
+              </Link>
+            </div>
+          ) : (
+            <div className="flex flex-wrap gap-6 justify-start">
+              {babies.map((baby) => (
+                <div key={baby.babyId} className="bg-white p-6 rounded-3xl shadow-lg hover:shadow-xl transition-all duration-300 border border-blue-100 hover:border-purple-200 min-w-[320px] max-w-[380px] flex-grow">
+                  <div className="flex items-center mb-5">
+                    <div className="w-14 h-14 bg-gradient-to-r from-blue-400 to-purple-400 rounded-full flex items-center justify-center mr-4 shadow-md">
+                      <svg className="w-7 h-7 text-white" fill="currentColor" viewBox="0 0 20 20">
+                        <path fillRule="evenodd" d="M10 9a3 3 0 100-6 3 3 0 000 6zm-7 9a7 7 0 1114 0H3z" clipRule="evenodd" />
+                      </svg>
+                    </div>
+                    <div className="flex-1">
+                      <h3 className="text-xl font-bold text-gray-800 mb-1">{baby.name}</h3>
+                      <p className="text-sm text-gray-500 font-medium">
+                        {Math.floor((new Date() - new Date(baby.dateOfBirth)) / (1000 * 60 * 60 * 24 * 30.44))} months old
+                      </p>
+                    </div>
+                  </div>
+
+                  <div className="bg-gradient-to-r from-blue-50 to-purple-50 rounded-2xl p-4 mb-5">
+                    <div className="grid grid-cols-2 gap-3 text-sm">
+                      <div>
+                        <span className="text-gray-600 block">Birthday</span>
+                        <span className="font-semibold text-gray-800">{new Date(baby.dateOfBirth).toLocaleDateString()}</span>
+                      </div>
+                      <div>
+                        <span className="text-gray-600 block">Gender</span>
+                        <span className="font-semibold text-gray-800">{baby.gender}</span>
+                      </div>
+                      {baby.premature && (
+                        <div className="col-span-2">
+                          <span className="text-gray-600 block">Gestational Age</span>
+                          <span className="font-semibold text-orange-600">{baby.gestationalWeek} weeks</span>
+                        </div>
+                      )}
+                    </div>
+                  </div>
+
+                  <div className="flex gap-3">
+                    <Link to={`/baby/${baby.babyId}`} className="flex-1">
+                      <PrimaryButton variant="primary" className="w-full text-sm">
+                        View Profile
+                      </PrimaryButton>
+                    </Link>
+                    <Link to={`/add-growth-data/${baby.babyId}`} className="flex-1">
+                      <PrimaryButton variant="add" className="w-full text-sm">
+                        Add Data
+                      </PrimaryButton>
+                    </Link>
+                  </div>
+                </div>
+              ))}
+            </div>
+          )}
+        </div>
+
+        <div className="grid gap-6 md:grid-cols-2 lg:grid-cols-3">
+          {/* Quick Actions */}
+          <div className="bg-white p-6 rounded-3xl shadow-lg border border-green-100">
+            <h2 className="text-xl font-bold mb-4 text-gray-800">
+              Quick Actions
+            </h2>
+            <div className="space-y-4">
+              <Link to="/add-baby">
+                <PrimaryButton variant="add" className="w-full">
+                  Add New Baby
+                </PrimaryButton>
+              </Link>
+              <Link to="/percentiles">
+                <PrimaryButton variant="primary" className="w-full">
+                  View Percentiles
+                </PrimaryButton>
+              </Link>
+              <Link to="/ai-chat">
+                <PrimaryButton variant="ai" className="w-full">
+                  AI Assistant
+                </PrimaryButton>
+              </Link>
+            </div>
+          </div>
+
+          {/* Account Info */}
+          <div className="bg-white p-6 rounded-3xl shadow-lg border border-blue-100">
+            <h2 className="text-xl font-bold mb-4 text-gray-800">
+              Account Info
+            </h2>
+            <div className="space-y-3">
+              <div className="flex justify-between items-center">
+                <span className="text-gray-600">Name:</span>
+                <span className="font-medium text-gray-800">{name || 'Not set'}</span>
+              </div>
+              <div className="flex justify-between items-center">
+                <span className="text-gray-600">Email:</span>
+                <span className="font-medium text-gray-800 text-sm">{email || 'Not provided'}</span>
+              </div>
+              <div className="flex justify-between items-center">
+                <span className="text-gray-600">Verified:</span>
+                <span className={`font-medium ${user?.profile?.email_verified ? 'text-green-600' : 'text-orange-600'}`}>
+                  {user?.profile?.email_verified ? 'Yes' : 'No'}
+                </span>
+              </div>
+              <div className="flex justify-between items-center">
+                <span className="text-gray-600">Babies:</span>
+                <span className="font-bold text-blue-600">{babies.length}</span>
+              </div>
+            </div>
+          </div>
+
+          {/* Growth Insights */}
+          <div className="bg-white p-6 rounded-3xl shadow-lg border border-purple-100">
+            <h2 className="text-xl font-bold mb-4 text-gray-800">
+              Growth Insights
+            </h2>
+            <div className="space-y-4">
+              <div className="bg-gradient-to-r from-blue-50 to-purple-50 p-4 rounded-xl">
+                <h3 className="font-semibold text-gray-800 mb-2">WHO Standards</h3>
+                <p className="text-sm text-gray-600">
+                  All percentile calculations use official WHO growth standards for accurate tracking.
+                </p>
+              </div>
+              <div className="bg-gradient-to-r from-green-50 to-emerald-50 p-4 rounded-xl">
+                <h3 className="font-semibold text-gray-800 mb-2">AI Powered</h3>
+                <p className="text-sm text-gray-600">
+                  Get personalized insights and recommendations based on your baby's growth patterns.
+                </p>
+              </div>
+            </div>
+          </div>
+        </div>
+
+        {/* Help Section */}
+        <div className="mt-8 bg-gradient-to-r from-amber-50 to-orange-50 rounded-3xl p-8 border border-amber-200">
+          <div className="text-center">
+            <h2 className="text-2xl font-bold text-gray-800 mb-4">
+              Need Help Getting Started?
+            </h2>
+            <p className="text-gray-600 mb-6 max-w-2xl mx-auto">
+              UpNest is designed to be intuitive for parents of all technical backgrounds.
+              Add your baby's information and start tracking their growth with confidence.
+            </p>
+            <div className="flex flex-col sm:flex-row gap-4 justify-center">
+              <Link to="/add-baby">
+                <PrimaryButton variant="add" className="w-full sm:w-auto">
+                  Add Your First Baby
+                </PrimaryButton>
+              </Link>
+              <Link to="/percentiles">
+                <PrimaryButton variant="primary" className="w-full sm:w-auto">
+                  Learn About Percentiles
+                </PrimaryButton>
+              </Link>
+            </div>
+          </div>
+        </div>
+      </div>
+    </div>
+  );
+};
+
+export default Dashboard;