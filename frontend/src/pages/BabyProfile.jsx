// src/pages/BabyProfile.jsx
// Baby profile page showing detailed information and growth tracking
import React, { useState, useEffect } from "react";
import { useParams, Link } from "react-router-dom";
import { getBabyById } from "../services/babyApi";
import PrimaryButton from "../components/PrimaryButton";
import BabyProfileForm from "../components/BabyProfileForm";

const BabyProfile = () => {
    const { babyId } = useParams();
    const [baby, setBaby] = useState(null);
    const [loading, setLoading] = useState(true);
    const [error, setError] = useState("");

    console.log("🔍 BabyProfile mounted with babyId:", babyId);

    useEffect(() => {
        const fetchBaby = async () => {
            try {
                setLoading(true);
                const babyData = await getBabyById(babyId);
                console.log("🔍 Fetched baby data:", babyData);
                setBaby(babyData);
            } catch (err) {
                console.error("Error fetching baby:", err);
                setError("Failed to load baby profile. Please try again.");
            } finally {
                setLoading(false);
            }
        };

        if (babyId) {
            fetchBaby();
        }
    }, [babyId]);

    const calculateAge = (dateOfBirth) => {
        const today = new Date();
        const birth = new Date(dateOfBirth);
        const diffTime = Math.abs(today - birth);
        const diffDays = Math.ceil(diffTime / (1000 * 60 * 60 * 24));
        const months = Math.floor(diffDays / 30.44);
        const days = Math.floor(diffDays % 30.44);

        if (months > 0) {
            return `${months} months and ${days} days old`;
        }
        return `${days} days old`;
    };

    if (loading) {
        return (
            <div className="min-h-screen bg-gradient-to-br from-blue-50 via-white to-purple-50 p-6 flex items-center justify-center">
                <div className="text-center">
                    <div className="animate-spin rounded-full h-8 w-8 border-b-2 border-primary mx-auto mb-4"></div>
                    <p className="text-gray-600">Loading baby profile...</p>
                </div>
            </div>
        );
    }

    if (error || !baby) {
        return (
            <div className="min-h-screen bg-gradient-to-br from-blue-50 via-white to-purple-50 p-6">
                <div className="max-w-4xl mx-auto">
                    <div className="bg-red-50 border border-red-200 rounded-2xl p-6 text-center">
                        <p className="text-red-600 mb-4">{error || "Baby not found"}</p>
                        <Link to="/dashboard">
                            <PrimaryButton>Back to Dashboard</PrimaryButton>
                        </Link>
                    </div>
                </div>
            </div>
        );
    }

    return (
        <div className="min-h-screen bg-gradient-to-br from-blue-50 via-white to-purple-50 p-6">
            <div className="max-w-4xl mx-auto">

                {/* Header */}
                <div className="mb-8">
                    <Link
                        to="/dashboard"
                        className="text-blue-600 hover:text-blue-800 flex items-center mb-4 transition-colors"
                    >
                        <svg className="w-5 h-5 mr-2" fill="none" stroke="currentColor" viewBox="0 0 24 24">
                            <path strokeLinecap="round" strokeLinejoin="round" strokeWidth={2} d="M15 19l-7-7 7-7" />
                        </svg>
                        Back to Dashboard
                    </Link>
                    <h1 className="text-3xl font-bold bg-gradient-to-r from-blue-600 to-purple-600 bg-clip-text text-transparent">
                        {baby?.baby.name}'s Profile
                    </h1>
                    <p className="text-gray-600 mt-2">{calculateAge(baby?.baby.dateOfBirth)}</p>
                </div>

                {/* Baby Profile Form Component */}
                <div className="mb-8">
                    <BabyProfileForm baby={baby?.baby} isEditable={false} />
                </div>

                {/* Action Buttons */}
                <div className="bg-white rounded-3xl shadow-lg p-8 mb-8 border border-blue-100">
                    <div className="flex gap-4">
<<<<<<< HEAD
                        <PrimaryButton variant="primary" className="flex-1">
=======
                        <PrimaryButton variant="edit" className="flex-1">
>>>>>>> 7df97c3f
                            Edit Profile
                        </PrimaryButton>
                        <Link to={`/add-growth-data/${baby.babyId}`} className="flex-1">
                            <PrimaryButton variant="add" className="w-full">
                                Add Growth Data
                            </PrimaryButton>
                        </Link>
                        <PrimaryButton variant="danger" className="flex-1">
                            Delete Profile
                        </PrimaryButton>
                    </div>
                </div>

                {/* Growth Data Section - Placeholder for future */}
                <div className="bg-white rounded-3xl shadow-lg p-8 border border-green-100">
                    <h2 className="text-2xl font-bold text-gray-800 mb-6">Growth Tracking</h2>
                    <div className="text-center py-8">
                        <div className="w-16 h-16 bg-gradient-to-r from-green-400 to-emerald-400 rounded-full flex items-center justify-center mx-auto mb-4">
                            <svg className="w-8 h-8 text-white" fill="none" stroke="currentColor" viewBox="0 0 24 24">
                                <path strokeLinecap="round" strokeLinejoin="round" strokeWidth={2} d="M9 19v-6a2 2 0 00-2-2H5a2 2 0 00-2 2v6a2 2 0 002 2h2a2 2 0 002-2zm0 0V9a2 2 0 012-2h2a2 2 0 012 2v10m-6 0a2 2 0 002 2h2a2 2 0 002-2m0 0V5a2 2 0 012-2h2a2 2 0 012 2v14a2 2 0 01-2 2h-2a2 2 0 01-2-2z" />
                            </svg>
                        </div>
                        <h3 className="text-xl font-bold text-gray-800 mb-3">Start Tracking Growth</h3>
                        <p className="text-gray-600 mb-6">
                            Add your first measurement to start tracking {baby.name}'s growth with WHO percentile charts.
                        </p>
                        <Link to={`/add-growth-data/${baby.babyId}`}>
                            <PrimaryButton variant="add">Add First Measurement</PrimaryButton>
                        </Link>
                    </div>
                </div>
            </div>
        </div>
    );
};

export default BabyProfile;<|MERGE_RESOLUTION|>--- conflicted
+++ resolved
@@ -103,11 +103,7 @@
                 {/* Action Buttons */}
                 <div className="bg-white rounded-3xl shadow-lg p-8 mb-8 border border-blue-100">
                     <div className="flex gap-4">
-<<<<<<< HEAD
-                        <PrimaryButton variant="primary" className="flex-1">
-=======
                         <PrimaryButton variant="edit" className="flex-1">
->>>>>>> 7df97c3f
                             Edit Profile
                         </PrimaryButton>
                         <Link to={`/add-growth-data/${baby.babyId}`} className="flex-1">
