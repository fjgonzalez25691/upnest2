// .src/components/PrimaryButton.jsx
<<<<<<< HEAD
// Purpose: A reusable primary button component for the UpNest application. Used for primary actions like submitting forms or confirming actions.

import React from "react";

const variantClasses = {
  primary: "btn-base btn-primary",
  add: "btn-base btn-add",
  success: "btn-base btn-success",
  danger: "btn-base btn-danger",
  ai: "btn-base btn-ai",
  cancel: "btn-base btn-cancel",
  default: "btn-base btn-primary"
=======
// Pourpose: A reusable primary button component for the UpNest application. Used for primary actions like submitting forms or confirming actions.
/*
- 🔵 **primary** — Ver/editar
- 🟢 **add** — Crear/agregar
- 🟢 **success** — Confirmaciones
- 🟢 **ai** — AI Assistant
- 🔴 **danger** — Eliminar
- ⚫ **cancel** — Cancelar
*/


import React from "react";

const variantStyles = {
  primary: "btn-primary",
  cancel: "btn-cancel",
  add: "btn-add",
  edit: "btn-edit",
  success: "btn-success",
  ai: "btn-ai",
  danger: "btn-danger",
  default: "btn-primary",
>>>>>>> 7df97c3f
};

const PrimaryButton = ({
  children,
  variant = "default",
  className = "",
  ...props
}) => (
  <button
    type={props.type || "button"}
<<<<<<< HEAD
    className={`${variantClasses[variant] || variantClasses.default} ${className}`}
=======
    className={
      `btn-base ${variantStyles[variant] || variantStyles.default} ${className}`
    }
>>>>>>> 7df97c3f
    {...props}
  >
    {children}
  </button>
);

export default PrimaryButton;
<|MERGE_RESOLUTION|>--- conflicted
+++ resolved
@@ -1,62 +1,45 @@
-// .src/components/PrimaryButton.jsx
-<<<<<<< HEAD
-// Purpose: A reusable primary button component for the UpNest application. Used for primary actions like submitting forms or confirming actions.
-
-import React from "react";
-
-const variantClasses = {
-  primary: "btn-base btn-primary",
-  add: "btn-base btn-add",
-  success: "btn-base btn-success",
-  danger: "btn-base btn-danger",
-  ai: "btn-base btn-ai",
-  cancel: "btn-base btn-cancel",
-  default: "btn-base btn-primary"
-=======
-// Pourpose: A reusable primary button component for the UpNest application. Used for primary actions like submitting forms or confirming actions.
-/*
-- 🔵 **primary** — Ver/editar
-- 🟢 **add** — Crear/agregar
-- 🟢 **success** — Confirmaciones
-- 🟢 **ai** — AI Assistant
-- 🔴 **danger** — Eliminar
-- ⚫ **cancel** — Cancelar
-*/
-
-
-import React from "react";
-
-const variantStyles = {
-  primary: "btn-primary",
-  cancel: "btn-cancel",
-  add: "btn-add",
-  edit: "btn-edit",
-  success: "btn-success",
-  ai: "btn-ai",
-  danger: "btn-danger",
-  default: "btn-primary",
->>>>>>> 7df97c3f
-};
-
-const PrimaryButton = ({
-  children,
-  variant = "default",
-  className = "",
-  ...props
-}) => (
-  <button
-    type={props.type || "button"}
-<<<<<<< HEAD
-    className={`${variantClasses[variant] || variantClasses.default} ${className}`}
-=======
-    className={
-      `btn-base ${variantStyles[variant] || variantStyles.default} ${className}`
-    }
->>>>>>> 7df97c3f
-    {...props}
-  >
-    {children}
-  </button>
-);
-
-export default PrimaryButton;
+// .src/components/PrimaryButton.jsx
+// Pourpose: A reusable primary button component for the UpNest application. Used for primary actions like submitting forms or confirming actions.
+/*
+- 🔵 **primary** — Ver/editar
+- 🟢 **add** — Crear/agregar
+- 🟢 **success** — Confirmaciones
+- 🟢 **ai** — AI Assistant
+- 🔴 **danger** — Eliminar
+- ⚫ **cancel** — Cancelar
+*/
+
+
+import React from "react";
+
+const variantStyles = {
+  primary: "btn-primary",
+  cancel: "btn-cancel",
+  add: "btn-add",
+  edit: "btn-edit",
+  success: "btn-success",
+  ai: "btn-ai",
+  danger: "btn-danger",
+  default: "btn-primary",
+};
+;
+
+
+const PrimaryButton = ({
+  children,
+  variant = "default",
+  className = "",
+  ...props
+}) => (
+  <button
+    type={props.type || "button"}
+    className={
+      `btn-base ${variantStyles[variant] || variantStyles.default} ${className}`
+    }
+    {...props}
+  >
+    {children}
+  </button>
+);
+
+export default PrimaryButton;